--- conflicted
+++ resolved
@@ -14,8 +14,6 @@
 cargo test --all-features
 ```
 
-<<<<<<< HEAD
-=======
 If a test fails we have a script in `scripts/plot_audio.py` which will plot out
 a number of insights from the generated files. You can run this on the existing
 snapshots and ones generated from your test and try to see why the behaviour
@@ -23,7 +21,6 @@
 be symptomatic of a bug or issue in the code. Please justify in the PR text
 whenever you update a snapshot file!
 
->>>>>>> 5a4cb6c1
 ## License
 
 This code is licensed under the terms of the MIT License. See LICENSE for more
