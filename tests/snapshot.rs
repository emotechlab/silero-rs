//! Snapshot tests of the VAD behaviour.
//!
//! The general approach of this is snapshot testing like we might see with a crate like
//! [insta](crates.io/crates/insta) but we're not going to use insta. Why? Because it is a bit
//! fiddly to fit it into a workflow where test failures may need an analysis of the data and
//! neural network output to see if the snapshot should be updated. And without being able to make
//! use of the diff-review and accepting tools it seems easier to roll our own solution specialised
//! to the application.
//!
//! So here I'll make a report type, and for each test we'll compare to an existing report and also
//! save the new reports if they differ. And provide some scripts to generally plot the data in the
//! reports versus the audio and help us debug via charts! Each test will be ran for all audio in
//! the audio folder as well.
//!
//! Also, all test audios will be 16kHz to make it easy to test silero in both 16kHz and 8kHz modes.
use approx::assert_ulps_eq;
use hound::WavReader;
use serde::{Deserialize, Serialize};
use silero::*;
use std::collections::BTreeMap;
use std::fs;
use std::path::{Path, PathBuf};
use tracing_test::traced_test;

#[derive(Default, Debug, PartialEq, Deserialize, Serialize)]
struct Summary {
    input_size_ms: usize,
    config: VadConfig,
    summary: BTreeMap<PathBuf, Report>,
}

#[derive(Default, Debug, PartialEq, Deserialize, Serialize)]
struct Report {
    transitions: Vec<VadTransition>,
    current_silence_samples: Vec<usize>,
    current_speech_samples: Vec<usize>,
    likelihoods: Vec<usize>,
}

#[test]
#[traced_test]
fn chunk_50_default_params_16k() {
    run_snapshot_test(50, VadConfig::default(), "default");
}

#[test]
#[traced_test]
fn chunk_50_default_params_8k() {
    let mut config = VadConfig::default();
    config.sample_rate = 8000;
    run_snapshot_test(50, config, "default");
}

#[test]
#[traced_test]
fn chunk_30_default_params_16k() {
    run_snapshot_test(30, VadConfig::default(), "default");
}

#[test]
#[traced_test]
fn chunk_30_default_params_8k() {
    let mut config = VadConfig::default();
    config.sample_rate = 8000;
    run_snapshot_test(30, config, "default");
}

#[test]
#[traced_test]
fn chunk_20_default_params_16k() {
    run_snapshot_test(20, VadConfig::default(), "default");
}

#[test]
#[traced_test]
fn chunk_20_default_params_8k() {
    let mut config = VadConfig::default();
    config.sample_rate = 8000;
    run_snapshot_test(20, config, "default");
}

fn run_snapshot_test(chunk_ms: usize, config: VadConfig, config_name: &str) {
    let audios = get_audios();

    let chunk_size = get_chunk_size(config.sample_rate, chunk_ms);

    let mut summary = BTreeMap::new();

    for audio in audios.iter() {
        let mut session = VadSession::new(config.clone()).unwrap();
        let mut report = Report::default();
        let step = if config.sample_rate == 16000 {
            1
        } else {
            2 // Other sample rates are invalid so we'll just work on less data
        };
        let samples: Vec<f32> = WavReader::open(&audio)
            .unwrap()
            .into_samples()
            .step_by(step)
            .map(|x| {
                let modified = x.unwrap_or(0i16) as f32 / (i16::MAX as f32);
                modified.clamp(-1.0, 1.0)
            })
            .collect();

        let num_chunks = samples.len() / chunk_size;
        let mut last_end = 0;
        for i in 0..num_chunks {
            let start = i * chunk_size;
            let end = if i < num_chunks - 1 {
                start + chunk_size
            } else {
                samples.len()
            };

            let mut transitions = session.process(&samples[start..end]).unwrap();
            report.transitions.append(&mut transitions);
            report
                .current_silence_samples
                .push(session.current_silence_samples());
            report
                .current_speech_samples
                .push(session.current_speech_samples());

            if let Ok(network_outputs) = session.forward(samples[last_end..end].to_vec()) {
                let prob = *network_outputs
                    .try_extract_tensor::<f32>()
                    .unwrap()
                    .first()
                    .unwrap()
                    * 100.0;
                report.likelihoods.push(prob as usize);
                // Try and solve the too small inference issue
                last_end = end;
            }
        }
        summary.insert(audio.to_path_buf(), report);
    }

    let summary = Summary {
        input_size_ms: chunk_ms,
        summary,
        config,
    };
    let report = serde_json::to_string_pretty(&summary).unwrap();

    let name = format!(
        "chunk_{}_{}Hz_{}.json",
        chunk_ms, config.sample_rate, config_name
    );

    let current_report = Path::new("target").join(&name);
    let baseline_report = Path::new(concat!(env!("CARGO_MANIFEST_DIR"), "/tests/data")).join(&name);

    fs::write(&current_report, &report).unwrap();

    println!("Loading snapshot from: {}", baseline_report.display());
    let expected = fs::read_to_string(&baseline_report).unwrap();
    let expected: Summary = serde_json::from_str(&expected).unwrap();

    println!(
        "Checking current results {} with snapshot {}",
        current_report.display(),
        baseline_report.display()
    );

    // Lets do some basic checks first just to make sure we're not complete trash
    println!("Checking snapshot is generated with same configuration!");
    compare_configs(&summary.config, &expected.config);
    assert_eq!(summary.input_size_ms, expected.input_size_ms);

    let mut failing_files = vec![];
    println!();

    for sample in summary.summary.keys() {
        let baseline = &summary.summary[sample];
        let current = &expected.summary[sample];

        if baseline != current {
            println!("{} is failing", sample.display());
            if baseline.transitions != current.transitions {
                println!("\tDifference in transitions list!");
            }
            if baseline.current_silence_samples != current.current_silence_samples {
                println!("\tDifference in silence lengths");
            }
            if baseline.current_speech_samples != current.current_speech_samples {
                println!("\tDifference in speech lengths");
            }
            failing_files.push(sample.to_path_buf());
        }
    }
    if !failing_files.is_empty() {
        println!();
        println!("You have some failing files and targets. If you get a snapshot file and audio you can plot it via our plot_audio script e.g.");
        println!();
        println!(
            "python3 scripts/plot_audio.py -a {} -i {}",
            failing_files[0].display(),
            current_report.display()
        );
        println!();

        panic!("The following files are failing: {:?}", failing_files);
    }
}

fn compare_configs(a: &VadConfig, b: &VadConfig) {
    assert_ulps_eq!(a.positive_speech_threshold, b.positive_speech_threshold);
    assert_ulps_eq!(a.negative_speech_threshold, b.negative_speech_threshold);
    assert_eq!(a.pre_speech_pad, b.pre_speech_pad);
    assert_eq!(a.redemption_time, b.redemption_time);
    assert_eq!(a.sample_rate, b.sample_rate);
    assert_eq!(a.min_speech_time, b.min_speech_time);
}

fn get_audios() -> Vec<PathBuf> {
    let audio_dir = Path::new("tests/audio");
    assert!(audio_dir.exists());
    let mut result = vec![];
    for entry in fs::read_dir(&audio_dir).unwrap() {
        let entry = entry.unwrap();
        let path = entry.path();
        if !path.is_dir() {
            result.push(path.to_path_buf());
        }
    }
<<<<<<< HEAD
    assert_eq!(!result.is_empty());
=======
    assert!(!result.is_empty());
>>>>>>> 22f1042c
    result
}

fn get_chunk_size(sample_rate: usize, chunk_ms: usize) -> usize {
    (sample_rate * chunk_ms) / 1000
}<|MERGE_RESOLUTION|>--- conflicted
+++ resolved
@@ -217,7 +217,6 @@
 
 fn get_audios() -> Vec<PathBuf> {
     let audio_dir = Path::new("tests/audio");
-    assert!(audio_dir.exists());
     let mut result = vec![];
     for entry in fs::read_dir(&audio_dir).unwrap() {
         let entry = entry.unwrap();
@@ -226,11 +225,7 @@
             result.push(path.to_path_buf());
         }
     }
-<<<<<<< HEAD
-    assert_eq!(!result.is_empty());
-=======
     assert!(!result.is_empty());
->>>>>>> 22f1042c
     result
 }
 
