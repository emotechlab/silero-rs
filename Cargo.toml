--- conflicted
+++ resolved
@@ -8,16 +8,10 @@
 
 [dependencies]
 anyhow = "1.0.86"
-<<<<<<< HEAD
-ndarray = "0.16.1"
-ort = { version = "=2.0.0-rc.6", features = ["ndarray"] }
-serde = { version = "1.0.208", features = ["derive"], optional = true }
-=======
 ndarray = "0.16"
 ort = "=2.0.0-rc.6"
 serde = { version = "1.0.208", features = ["derive"], optional = true }
 tracing = { version = "0.1.40", default-features = false, features = ["std"] }
->>>>>>> 5a4cb6c1
 
 [features]
 default = ["static-model"]
@@ -25,14 +19,8 @@
 serde = ["dep:serde"]
 
 [dev-dependencies]
-<<<<<<< HEAD
-hound = "3.5.1"
-serde = { version = "1.0.208", features = ["derive"] }
-serde_json = "1.0.125"
-=======
 approx = "0.5.1"
 hound = "3.5.1"
 serde = { version = "1.0.208", features = ["derive"] }
 serde_json = "1.0.125"
-tracing-test = { version = "0.2.5", features = ["no-env-filter"] }
->>>>>>> 5a4cb6c1
+tracing-test = { version = "0.2.5", features = ["no-env-filter"] }